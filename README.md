<<<<<<< HEAD
=======
# OMC Translations

**日本語は下にあります**

---

## Overview
This repository automatically fetches, translates and publishes problem statements, official editorials, and selected user editorials from [Online Math Contest](https://onlinemathcontest.com) (OMC).  
All content is translated from Japanese into English (and optionally other languages) while preserving full KaTeX math markup.

The whole pipeline runs every day on GitHub Actions:

| JST Time | Phase | Job / Script |
|----------|-------|--------------|
| **20:00** | Log-in & contest registration | `scripts/participate_today.py` |
| **21:00** | Fetch & translate **tasks**<br> • EN first (task-wise commits)<br> • other languages interleaved | `scripts/fetch_and_translate.py` |
| 21:00 + _duration_ | Wait until contest ends | internal helper |
| end-time | Fetch & translate **official editorials** | `scripts/fetch_editorial.py` |
| end-time + few min | Fetch & translate **past 3 contests** (tasks & editorials) | `scripts/update_past3.py` |
| midnight (if day % 7 == 0) | Update **all user editorials** across all contests | `scripts/update_user_editorials.py` |

Everything is committed & pushed task-by-task (or editorial-by-editorial) so the repository stays in sync and readers can preview translations early.

---

## Repository layout
```
languages/
├─ config.json          # \["en", "fr", ...]
├─ en/                  # translated output
│    contests/OMC001/...
└─ ja/                  # original Japanese HTML
scripts/
├─ participate\_today.py
├─ fetch\_and\_translate.py
├─ fetch\_editorial.py
├─ update\_past3.py
├─ update\_user\_editorials.py
├─ orchestrate\_daily.py   # local end-to-end runner (used by GHA)
└─ translate\_specific\_remote.py
.github/workflows/
└─ daily.yml             # 20:00 JST schedule
```

````
---

## Requirements (local)

| Tool | Purpose |
|------|---------|
| **Python 3.10+** | main scripts |
| **Playwright (Chromium)** | headless browser to execute site JS & render KaTeX |
| **OpenAI Python SDK** | translation |

```bash
python -m pip install -r requirements.txt
python -m playwright install chromium
````

---

## Environment variables

| Variable                        | Description                          |
| ------------------------------- | ------------------------------------ |
| `OPENAI_API_KEY`                | GPT-4o-mini key                      |

GitHub Actions secrets of the same names are already configured.

---

## How to run manually

```bash
# 1. register & translate tonight's contest (all phases)
python scripts/orchestrate_daily.py

# 2. translate a single task / editorial / user editorial
python scripts/translate_specific_remote.py task omcb047 11404
python scripts/translate_specific_remote.py editorial omcb047 10982
python scripts/translate_specific_remote.py user_editorial omcb047 10982 --user_id 135

# 3. fix existing HTMLs that still contain raw "$" KaTeX
python scripts/bulk_fix_tasks_editorials.py          # tasks + official editorials
python scripts/bulk_fix_user_editorials.py           # user editorials
```

`translate_specific_remote.py` fetches live **JS variable `content`** directly from the site, converts Markdown-like `*italic*`, `**bold**`, line `***` (→ `<hr>`) to proper HTML, runs GPT translation, re-renders KaTeX in a headless browser, and overwrites the corresponding file.

---

## Adding a new language

1. Create `languages/<lang>/` with a `contests` sub-folder (can be empty).
2. Edit `languages/config.json` and append the ISO code, e.g.

```json
{ "languages": ["en", "fr", "de"] }
```

That’s all — the daily workflow will start producing `<lang>` translations in the same interleaved order.

---

## License

All original problem statements and editorials are © OMC authors.
The translation code is MIT-licensed (see `LICENSE`).
Translated HTML is distributed for educational / archival purposes only.

---

# 日本語版

## 概要

このリポジトリは [Online Math Contest](https://onlinemathcontest.com)（OMC）の
**問題文・公式解説・ユーザー解説** を自動取得し、多言語（主に英語）へ翻訳して公開します。
数式は KaTeX を保持したまま GPT‐4o-mini で翻訳し、ブラウザで再レンダリングします。

毎日 GitHub Actions で以下のフローを実行します：

| 日本時間                 | 処理                            | スクリプト                       |
| -------------------- | ----------------------------- | --------------------------- |
| **20:00**            | プログラム開始              | `participate_today.py`      |
| **21:00**            | 問題文取得＋翻訳 (タスク単位で commit/push) | `fetch_and_translate.py`    |
| 終了時刻まで               | wait                          | 内部                          |
| 終了時刻                 | 公式解説取得＋翻訳                     | `fetch_editorial.py`        |
| 直後                   | 直近3コンテストの更新                   | `update_past3.py`           |
| その日の深夜 (日付 % 7 == 0) | 全コンテストのユーザー解説更新               | `update_user_editorials.py` |

---

## ディレクトリ構成

```
languages/       # 言語別 HTML 置き場
  en/            # 翻訳済
  ja/            # 日本語原文
scripts/         # 自動化スクリプト
.github/workflows/daily.yml  # 毎日20:00(JST)実行
```

---

## 必要ツール

* Python 3.10 以上
* Playwright (Chromium)
* OpenAI Python SDK

```bash
pip install -r requirements.txt
playwright install chromium
```

---

## 環境変数

| 名称                              | 目的             |
| ------------------------------- | -------------- |
| `OPENAI_API_KEY`                | GPT‐4o-mini キー |

---

## 手動実行例

```bash
# 当日分を一気に回す
python scripts/orchestrate_daily.py

# 単一ファイルだけ再翻訳
python scripts/translate_specific_remote.py task omcb047 11404
```

---

## 新しい言語を追加する

1. `languages/<lang>/contests/` を作成
2. `languages/config.json` に `<lang>` を追加
   これだけでワークフローが新言語を自動生成します。

---

## ライセンス

コードは MIT ライセンス、翻訳 HTML は OMC コンテンツのファンアーカイブとして公開しています。
>>>>>>> b300ed7c
<|MERGE_RESOLUTION|>--- conflicted
+++ resolved
@@ -1,5 +1,3 @@
-<<<<<<< HEAD
-=======
 # OMC Translations
 
 **日本語は下にあります**
@@ -189,5 +187,4 @@
 
 ## ライセンス
 
-コードは MIT ライセンス、翻訳 HTML は OMC コンテンツのファンアーカイブとして公開しています。
->>>>>>> b300ed7c
+コードは MIT ライセンス、翻訳 HTML は OMC コンテンツのファンアーカイブとして公開しています。